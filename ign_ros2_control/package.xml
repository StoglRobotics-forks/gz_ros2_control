--- conflicted
+++ resolved
@@ -10,15 +10,9 @@
   <buildtool_depend>ament_cmake</buildtool_depend>
 
   <depend>ament_index_cpp</depend>
-<<<<<<< HEAD
   <!-- default version to use in official ROS2 packages is Ignition Fortress for ROS2 Rolling -->
   <depend condition="$IGNITION_VERSION == ''">ignition-gazebo6</depend>
   <depend condition="$IGNITION_VERSION == citadel">ignition-gazebo3</depend>
-=======
-  <!-- default version to use in official ROS2 packages is Ignition Edifice for ROS2 Galactic -->
-  <depend condition="$IGNITION_VERSION == ''">ignition-gazebo5</depend>
-  <depend condition="$IGNITION_VERSION == cidadel">ignition-gazebo3</depend>
->>>>>>> 025710d9
   <depend condition="$IGNITION_VERSION == edifice">ignition-gazebo5</depend>
   <depend condition="$IGNITION_VERSION == fortress">ignition-gazebo6</depend>
   <depend>ignition-plugin</depend>
